--- conflicted
+++ resolved
@@ -162,20 +162,7 @@
     public TimeSeries residuals() {
         return this.residuals;
     }
-
-<<<<<<< HEAD
-    /**
-     * {@inheritDoc}
-     * <p>
-     * <b>Implementation Note:</b>
-     * </p>
-     * <p>
-     * In the case of the random walk the plot of the fitted values is a one-period
-     * horizontal shift of the observations plot.
-     * </p>
-     */
-=======
->>>>>>> 0092c886
+    
     @Override
     public void plotFit() {
 
